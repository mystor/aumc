extern crate arena;
extern crate docopt;
extern crate rustc_serialize;

use std::io::prelude::*;
use std::fs::File;
use std::path::PathBuf;
use docopt::Docopt;

mod common;
mod lex;
mod prgm;
<<<<<<< HEAD
=======
mod arena;
>>>>>>> 1963076b

// Docopt usage for the program
static USAGE: &'static str = "
Usage: aumc [options] <INPUT>
       aumc (-h | --help)
       aumc (-V | --version)

Options:
    -h, --help       Show this screen.
    -V, --version    Display the version of aumc.
    -o, --out FILE   Output file.
    -e, --emit TYPE  Configure the output that aumc will produce.
                     Valid values: asm, ir, bc, obj, link.
    -O, --opt LEVEL  Optimize the output. Possible levels 0-3.
";

#[allow(non_snake_case)]
#[derive(RustcDecodable, Debug)]
struct Args {
    arg_INPUT: String,
    flag_out: Option<String>,
    flag_emit: Option<Emit>,
    flag_opt: Option<Opt>,
    flag_version: bool,
}

#[derive(RustcDecodable, Debug)]
enum Emit { Asm, Ir, Bc, Obj, Link }

#[derive(Debug)]
enum Opt { None, Less, Default, Agressive }

impl rustc_serialize::Decodable for Opt {
    fn decode<D: rustc_serialize::Decoder>(d: &mut D) -> Result<Opt, D::Error> {
        Ok(match try!(d.read_usize()) {
            0 => Opt::None,
            1 => Opt::Less,
            2 => Opt::Default,
            3 => Opt::Agressive,
            n => {
                return Err(d.error(&format!(
                    "'{}' is not a valid optimization level.", n)));
            }
        })
    }
}

fn main() {
    // Use Docopt to parse the command line usage from the usage string
    let args: Args =
        Docopt::new(USAGE).and_then(|d| d.decode()).unwrap_or_else(|e| e.exit());

    if args.flag_version {
        println!("aumc version: {}",
                 option_env!("CARGO_PKG_VERSION").unwrap_or("UNKNOWN"));
        return
    }

    // Open the input & output files
    let infile = File::open(&args.arg_INPUT).unwrap_or_else(|e| {
        panic!("Error while opening input file: {}", e);
    });
    let outfile = File::create(match args.flag_out {
        Some(ref outfile) => PathBuf::from(outfile),
        None => {
            let mut base = PathBuf::from(args.arg_INPUT);
            match args.flag_emit {
                Some(Emit::Asm) => base.set_extension("s"),
                Some(Emit::Ir) => base.set_extension("ll"),
                Some(Emit::Bc) => base.set_extension("bc"),
                Some(Emit::Obj) => base.set_extension("o"),
                None | Some(Emit::Link) => base.set_extension("out"),
            };

            base
        }
    });
    // get the emit an opt levels
    let emit = args.flag_emit.unwrap_or(Emit::Link);
    let opt = args.flag_opt.unwrap_or(Opt::Default);

    // Call the lexer
    let lexer = lex::Lexer::new(infile.bytes().map(|r| {
        match r {
            Ok(c) => c,
            Err(e) => panic!("IO error while reading input file: {}", e),
        }
    }));

    for token in lexer {
        println!("{:?}", token);
    }
}<|MERGE_RESOLUTION|>--- conflicted
+++ resolved
@@ -1,4 +1,3 @@
-extern crate arena;
 extern crate docopt;
 extern crate rustc_serialize;
 
@@ -8,12 +7,11 @@
 use docopt::Docopt;
 
 mod common;
+mod err;
 mod lex;
+mod parse;
 mod prgm;
-<<<<<<< HEAD
-=======
 mod arena;
->>>>>>> 1963076b
 
 // Docopt usage for the program
 static USAGE: &'static str = "
